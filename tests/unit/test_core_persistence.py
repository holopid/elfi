--- conflicted
+++ resolved
@@ -27,24 +27,21 @@
 
     return res
 
+
+# TODO: is this needed any longer?
 def clear_elfi_client():
     elfi.env.client().shutdown()
     elfi.env.set(client=None)
 
 
-class Test_persistence():
+class TestPersistence():
 
-<<<<<<< HEAD
-    # Shutdown client after the test
-    elfi.env.client().shutdown()
-=======
     def test_worker_memory_cache(self):
         sleep_time = .2
         simfn = get_sleep_simulator(sleep_time)
         sim = elfi.Simulator("sim", simfn, observed=0, store=elfi.MemoryStore())
         res = run_cache_test(sim, sleep_time)
         assert res[0][0] == 1
->>>>>>> 3c72f31b
 
         # Test that nodes derived from `sim` benefit from the caching
         summ = elfi.Summary("sum", lambda x: x, sim)
@@ -54,7 +51,7 @@
         assert td < sleep_time
         assert res[0][0] == 1
 
-        clear_elfi_client()
+        elfi.env.client().shutdown()
 
     def test_local_object_cache(self):
         local_obj = np.zeros((10,1))
@@ -76,9 +73,7 @@
         assert td < sleep_time
         assert res[0][0] == 1
 
-<<<<<<< HEAD
-    # Shutdown client after the test
-    elfi.env.client().shutdown()
+        elfi.env.client().shutdown()
 
 
 def test_independent_keys():
@@ -99,7 +94,4 @@
         assert np.all(y1 != y2)
         assert np.all(t1 != t2)
 
-    elfi.env.client().shutdown()
-=======
-        clear_elfi_client()
->>>>>>> 3c72f31b
+    elfi.env.client().shutdown()